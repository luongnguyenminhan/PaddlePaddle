--- conflicted
+++ resolved
@@ -33,15 +33,10 @@
                 paddle.to_tensor(batch[0]['label'])
             ]
         batch_size = batch[0].shape[0]
-<<<<<<< HEAD
-        if not trainer.config["Global"].get("use_multilabel", False):
+        if not engine.config["Global"].get("use_multilabel", False):
             batch[1] = batch[1].reshape([-1, 1]).astype("int64")
-        trainer.global_step += 1
-=======
-        batch[1] = batch[1].reshape([-1, 1]).astype("int64")
+        engine.global_step += 1
 
-        engine.global_step += 1
->>>>>>> c4f38454
         # image input
         if engine.amp:
             with paddle.amp.auto_cast(custom_black_list={
